import math
import numbers
from collections import Counter
from functools import reduce

import numpy as np
import pandas as pd


def percent_cat_agg(series, top=None):
    x = Counter(series)
    sum_x = sum(x.values())
    x_perc = {k: v / sum_x for k, v in x.items()}
    if top:
        return Counter(x_perc).most_common(top)
    else:
        return x_perc


def merge_multi_df(dfs, *args, **kwargs):
    return reduce(lambda left, right: pd.merge(left, right, *args, **kwargs), dfs)


def conditional_mean(x, cutoff):
    if len(x) < cutoff:
        return None
    else:
        return np.mean(x)


def sample_index(df, *args, **kwargs):
    return list(df.sample(*args, **kwargs).index)


def query_df_index(df, query):
    return list(df.query(query).index)


def root_mean(x):
    return math.sqrt(np.mean(x))


def trim_df(df, bins):
    if bins < 0:
        df = df.iloc[-bins:]
    else:
        df = df.iloc[:-bins]

    return df


def fill_categorical_nan(x, value="NaN"):
    if x.isna().sum() > 0:
        x = x.cat.add_categories([value])
        x = x.fillna(value)
    return x


def adjust_df(df):
    adjust = -1 * df.iloc[0]["eff"]
    df["eff"] += adjust
    df["lower"] += adjust
    df["upper"] += adjust
    return df

def get_range_first_value(index):
    return [float(i.replace("+", "").split(" - ")[0]) for i in index]

def condense_interpretable_df(df):
<<<<<<< HEAD
    
=======
    def get_range_first_value(index):
        return [float(str(i).replace("+", "").split(" - ")[0]) for i in index]
>>>>>>> f356e6ea

    condensed_df = df.groupby(df.index).apply(
        lambda x: pd.Series(
            [
                np.average(x["eff"], weights=x["size"]) if sum(x["size"]) > 0 else np.average(x["eff"]),
                np.average(x["upper"], weights=x["size"]) if sum(x["size"]) > 0 else np.average(x["upper"]),
                np.average(x["lower"], weights=x["size"]) if sum(x["size"]) > 0 else np.average(x["lower"]),
                sum(x["size"]),
            ],
            index=["eff", "upper", "lower", "size"],
        )
    )

    return condensed_df.sort_index(key=get_range_first_value)<|MERGE_RESOLUTION|>--- conflicted
+++ resolved
@@ -67,12 +67,8 @@
     return [float(i.replace("+", "").split(" - ")[0]) for i in index]
 
 def condense_interpretable_df(df):
-<<<<<<< HEAD
-    
-=======
     def get_range_first_value(index):
         return [float(str(i).replace("+", "").split(" - ")[0]) for i in index]
->>>>>>> f356e6ea
 
     condensed_df = df.groupby(df.index).apply(
         lambda x: pd.Series(
